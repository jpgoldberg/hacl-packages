/*
 *    Copyright 2022 Cryspen Sarl
 *
 *    Licensed under the Apache License, Version 2.0 or MIT.
 *    - http://www.apache.org/licenses/LICENSE-2.0
 *    - http://opensource.org/licenses/MIT
 */
#include <fstream>
#include <gtest/gtest.h>
#include <nlohmann/json.hpp>

#include "EverCrypt_Hash.h"
#include "Hacl_Hash_Blake2.h"
#include "Hacl_Streaming_Blake2.h"
#include "config.h"
#include "evercrypt.h"
#include "hacl-cpu-features.h"
#include "util.h"

#ifdef HACL_CAN_COMPILE_VEC256
#include "Hacl_Hash_Blake2b_256.h"
#include "Hacl_Streaming_Blake2b_256.h"
#endif

#define VALE                                                                   \
  TARGET_ARCHITECTURE == TARGET_ARCHITECTURE_ID_X64 ||                         \
    TARGET_ARCHITECTURE == TARGET_ARCHITECTURE_ID_X86

#if VALE
// Only include this for checking CPU flags.
#include "Vale.h"
#endif

using json = nlohmann::json;
using namespace std;

class TestCase
{
public:
  size_t out_len;
  bytes digest;
  bytes input;
  bytes key;
};

ostream&
operator<<(ostream& os, const TestCase& test)
{
  os << "TestCase {" << endl
     << "\t.out_len = " << test.out_len << endl
     << "\t.digest = " << bytes_to_hex(test.digest) << endl
     << "\t.input = " << bytes_to_hex(test.input) << endl
     << "\t.key = " << bytes_to_hex(test.key) << endl
     << "}" << endl;
  return os;
}

vector<TestCase>
read_blake2b_json(string path)
{
  ifstream json_test_file(path);
  json test_vectors;
  json_test_file >> test_vectors;

  vector<TestCase> tests_out;

  // Read test group
  for (auto& test : test_vectors.items()) {
    auto test_case = test.value();
    auto out_len = test_case["outlen"];
    auto digest = from_hex(test_case["out"]);
    auto input = from_hex(test_case["input"]);
    auto key = from_hex(test_case["key"]);

    tests_out.push_back({ out_len, digest, input, key });
  }

  return tests_out;
}

vector<TestCase>
read_official_json(string path)
{
  // Read JSON test vector
  ifstream json_test_file(path);
  json test_vectors;
  json_test_file >> test_vectors;

  vector<TestCase> tests_out;

  // Read test group
  for (auto& test : test_vectors.items()) {
    auto test_case = test.value();
    if (test_case["hash"] == "blake2b") {
      string digest_str = test_case["out"];
      auto digest = from_hex(digest_str);
      auto out_len = digest_str.length() / 2;
      auto input = from_hex(test_case["in"]);
      auto key = from_hex(test_case["key"]);

      tests_out.push_back({ out_len, digest, input, key });
    } else if (test_case["hash"] == "blake2bp") {
      // Skipping
    } else if (test_case["hash"] == "blake2xb") {
      // Skipping
    } else if (test_case["hash"] == "blake2s") {
      // Skipping
    } else if (test_case["hash"] == "blake2sp") {
      // Skipping
    } else if (test_case["hash"] == "blake2xs") {
      // Skipping
    } else {
      throw "Unexpected hash value.";
    }
  }

  return tests_out;
}

class Blake2b : public ::testing::TestWithParam<TestCase>
{};

TEST_P(Blake2b, KAT)
{
  auto test = GetParam();

  {
    bytes got_digest(test.out_len);

    Hacl_Blake2b_32_blake2b(test.out_len,
                            got_digest.data(),
                            test.input.size(),
                            test.input.data(),
                            test.key.size(),
                            test.key.data());

    bool outcome =
      compare_and_print(test.out_len, got_digest.data(), test.digest.data());

    EXPECT_TRUE(outcome);
  }
}

class Blake2bStreaming
  : public ::testing::TestWithParam<tuple<TestCase, vector<size_t>>>
{};

TEST_P(Blake2bStreaming, KAT)
{
  TestCase test_case;
  vector<size_t> lengths;
  tie(test_case, lengths) = GetParam();

  {
    // Skip tests with key.
    if (test_case.key.size() != 0) {
      return;
    }

    bytes got_digest(64);

    // Init
    Hacl_Streaming_Blake2_blake2b_32_state_s* state =
      Hacl_Streaming_Blake2_blake2b_32_no_key_create_in();
    Hacl_Streaming_Blake2_blake2b_32_no_key_init(state);

    // Update
    for (auto chunk : split_by_index_list(test_case.input, lengths)) {
      Hacl_Streaming_Blake2_blake2b_32_no_key_update(
        state, chunk.data(), chunk.size());
    }

    // Finish
    Hacl_Streaming_Blake2_blake2b_32_no_key_finish(state, got_digest.data());
    Hacl_Streaming_Blake2_blake2b_32_no_key_free(state);

    EXPECT_EQ(test_case.digest, got_digest);
  }

#ifdef HACL_CAN_COMPILE_VEC256
  {
    hacl_init_cpu_features();

    if (hacl_vec256_support()) {
      // TODO: Enable this. See
      // https://github.com/project-everest/hacl-star/issues/586
      //
      //    bytes got_hash(64);
      //
      //    // Init
      //    Hacl_Streaming_Blake2b_256_blake2b_256_state* state =
      //      Hacl_Streaming_Blake2b_256_blake2b_256_no_key_create_in();
      //    Hacl_Streaming_Blake2b_256_blake2b_256_no_key_init(state);
      //
      //    // Update
      //    Hacl_Streaming_Blake2b_256_blake2b_256_no_key_update(
      //      state, test_case.input.data(), test_case.input.size());
      //
      //    // Finish
      //    Hacl_Streaming_Blake2b_256_blake2b_256_no_key_finish(state,
      //                                                         got_hash.data());
      //    Hacl_Streaming_Blake2b_256_blake2b_256_no_key_free(state);
      //
      //    EXPECT_EQ(test_case.digest, got_hash);
    } else {
      printf(" ! Vec256 was compiled but AVX2 is not available on this CPU.\n");
    }
  }
#endif
}

// ----- EverCrypt -------------------------------------------------------------

typedef EverCryptSuite<tuple<TestCase, vector<size_t>>> EverCryptSuiteTestCase;

TEST_P(EverCryptSuiteTestCase, HashTest)
{
  EverCryptConfig config;
  tuple<TestCase, vector<size_t>> test_tuple;
  tie(config, test_tuple) = this->GetParam();
  TestCase test;
  vector<size_t> lengths;
  tie(test, lengths) = test_tuple;

  if (test.key.size() != 0) {
    return;
  }

  {
    bytes got_digest(test.digest.size(), 0);

    EverCrypt_Hash_hash(Spec_Hash_Definitions_Blake2B,
                        got_digest.data(),
                        test.input.data(),
                        test.input.size());

    EXPECT_EQ(test.digest, got_digest);
  }

<<<<<<< HEAD
  // TODO: https://github.com/project-everest/hacl-star/issues/586
  // // Streaming
  // {
  //   bytes got_digest(test.digest.size(), 0);

  //   Hacl_Streaming_Functor_state_s___EverCrypt_Hash_state_s____* state =
  //     EverCrypt_Hash_Incremental_create_in(Spec_Hash_Definitions_Blake2B);

  //   EverCrypt_Hash_Incremental_init(state);
  //   EverCrypt_Hash_Incremental_update(
  //     state, test.input.data(), test.input.size());
  //   EverCrypt_Hash_Incremental_finish(state, got_digest.data());
  //   EverCrypt_Hash_Incremental_free(state);

  //   EXPECT_EQ(test.digest, got_digest);
  // }
=======
  // Streaming
  {
    bytes got_digest(test.digest.size(), 0);

    Hacl_Streaming_Functor_state_s___EverCrypt_Hash_state_s____* state =
      EverCrypt_Hash_Incremental_create_in(Spec_Hash_Definitions_Blake2B);

    EverCrypt_Hash_Incremental_init(state);

    for (auto chunk : split_by_index_list(test.input, lengths)) {
      EverCrypt_Hash_Incremental_update(state, chunk.data(), chunk.size());
    }

    EverCrypt_Hash_Incremental_finish(state, got_digest.data());
    EverCrypt_Hash_Incremental_free(state);

    EXPECT_EQ(test.digest, got_digest);
  }
>>>>>>> f5a20a70
}

// -----------------------------------------------------------------------------

INSTANTIATE_TEST_SUITE_P(
  Kat,
  Blake2b,
  ::testing::ValuesIn(read_blake2b_json("blake2b.json")));

INSTANTIATE_TEST_SUITE_P(
  Official,
  Blake2b,
  ::testing::ValuesIn(read_official_json("official.json")));

INSTANTIATE_TEST_SUITE_P(
  Vectors,
  Blake2b,
  ::testing::ValuesIn(read_official_json("vectors2b.json")));

INSTANTIATE_TEST_SUITE_P(
  Kat,
  Blake2bStreaming,
  ::testing::Combine(::testing::ValuesIn(read_blake2b_json("blake2b.json")),
                     ::testing::ValuesIn(make_lengths())));

INSTANTIATE_TEST_SUITE_P(
  Official,
  Blake2bStreaming,
  ::testing::Combine(::testing::ValuesIn(read_official_json("official.json")),
                     ::testing::ValuesIn(make_lengths())));

INSTANTIATE_TEST_SUITE_P(
  Vectors,
  Blake2bStreaming,
  ::testing::Combine(::testing::ValuesIn(read_official_json("vectors2b.json")),
                     ::testing::ValuesIn(make_lengths())));

// ----- EverCrypt -------------------------------------------------------------

// Blake2 can use HACL's VEC128 and VEC256 features.
// These features translate to avx and avx2 on Intel machines.
vector<EverCryptConfig>
generate_blake2b_configs()
{
  vector<EverCryptConfig> configs;

  for (uint32_t i = 0; i < 4; ++i) {
    configs.push_back(EverCryptConfig{
      .disable_adx = false,
      .disable_aesni = false,
      .disable_avx = (i & 1) != 0,
      .disable_avx2 = (i & 2) != 0,
      .disable_avx512 = false,
      .disable_bmi2 = false,
      .disable_movbe = false,
      .disable_pclmulqdq = false,
      .disable_rdrand = false,
      .disable_shaext = false,
      .disable_sse = false,
    });
  }

  return configs;
}

INSTANTIATE_TEST_SUITE_P(
  ECBlake2b,
  EverCryptSuiteTestCase,
  ::testing::Combine(
    ::testing::ValuesIn(generate_blake2b_configs()),
    ::testing::Combine(::testing::ValuesIn(read_blake2b_json("blake2b.json")),
                       ::testing::ValuesIn(make_lengths()))));

INSTANTIATE_TEST_SUITE_P(
  ECOfficial,
  EverCryptSuiteTestCase,
  ::testing::Combine(
    ::testing::ValuesIn(generate_blake2b_configs()),
    ::testing::Combine(::testing::ValuesIn(read_official_json("official.json")),
                       ::testing::ValuesIn(make_lengths()))));

INSTANTIATE_TEST_SUITE_P(
  ECVectors,
  EverCryptSuiteTestCase,
  ::testing::Combine(::testing::ValuesIn(generate_blake2b_configs()),
                     ::testing::Combine(::testing::ValuesIn(
                                          read_official_json("vectors2b.json")),
                                        ::testing::ValuesIn(make_lengths()))));<|MERGE_RESOLUTION|>--- conflicted
+++ resolved
@@ -237,9 +237,8 @@
     EXPECT_EQ(test.digest, got_digest);
   }
 
-<<<<<<< HEAD
   // TODO: https://github.com/project-everest/hacl-star/issues/586
-  // // Streaming
+  // Streaming
   // {
   //   bytes got_digest(test.digest.size(), 0);
 
@@ -247,33 +246,16 @@
   //     EverCrypt_Hash_Incremental_create_in(Spec_Hash_Definitions_Blake2B);
 
   //   EverCrypt_Hash_Incremental_init(state);
-  //   EverCrypt_Hash_Incremental_update(
-  //     state, test.input.data(), test.input.size());
+
+  //   for (auto chunk : split_by_index_list(test.input, lengths)) {
+  //     EverCrypt_Hash_Incremental_update(state, chunk.data(), chunk.size());
+  //   }
+
   //   EverCrypt_Hash_Incremental_finish(state, got_digest.data());
   //   EverCrypt_Hash_Incremental_free(state);
 
   //   EXPECT_EQ(test.digest, got_digest);
   // }
-=======
-  // Streaming
-  {
-    bytes got_digest(test.digest.size(), 0);
-
-    Hacl_Streaming_Functor_state_s___EverCrypt_Hash_state_s____* state =
-      EverCrypt_Hash_Incremental_create_in(Spec_Hash_Definitions_Blake2B);
-
-    EverCrypt_Hash_Incremental_init(state);
-
-    for (auto chunk : split_by_index_list(test.input, lengths)) {
-      EverCrypt_Hash_Incremental_update(state, chunk.data(), chunk.size());
-    }
-
-    EverCrypt_Hash_Incremental_finish(state, got_digest.data());
-    EverCrypt_Hash_Incremental_free(state);
-
-    EXPECT_EQ(test.digest, got_digest);
-  }
->>>>>>> f5a20a70
 }
 
 // -----------------------------------------------------------------------------
